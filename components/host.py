--- conflicted
+++ resolved
@@ -508,7 +508,6 @@
         for q in self._EPR_store[receiver_id]['qubits']:
             if q['blocked']:
                 blocked += 1
-        print(blocked != len(self._EPR_store[receiver_id]['qubits']))
         return blocked != len(self._EPR_store[receiver_id]['qubits'])
 
     def change_epr_qubit_id(self, host_id, new_id, old_id=None):
@@ -790,10 +789,6 @@
         """
         self.logger.log('Host ' + self.host_id + " stopped")
         if release_qubits:
-<<<<<<< HEAD
-=======
-
->>>>>>> 13d337d4
             for connection in self._data_qubit_store:
                 for qubit in self._data_qubit_store[connection]['qubits']:
                     qubit['q'].release()
