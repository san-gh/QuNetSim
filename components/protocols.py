--- conflicted
+++ resolved
@@ -54,15 +54,11 @@
     elif protocol == REC_SUPERDENSE:
         return _rec_superdense(sender, receiver, payload)
     elif protocol == RELAY:
-<<<<<<< HEAD
-        return _relay_message(sender, receiver, packet)
+        return _relay_message(receiver, packet)
     elif protocol == SEND_EPR_W_QUBIT:
         return _send_epr_w_qubit(sender, receiver, qubit)
     elif protocol == REC_TELEPORT_EPR:
         return _rec_teleport_epr(sender, receiver, payload)
-=======
-        return _relay_message(receiver, packet)
->>>>>>> 867103ce
     else:
         Logger.get_instance().error('protocol not defined')
 
@@ -146,12 +142,7 @@
     if a == 1:
         q.Z()
 
-<<<<<<< HEAD
-    m = q1.measure()
-
-=======
     m = q.measure()
->>>>>>> 867103ce
     Logger.get_instance().log('Teleported qubit is: ' + str(m))
 
     _send_ack(sender, receiver)
@@ -199,13 +190,13 @@
     route = network.get_route(sender, receiver)
     host_sender = network.get_host(sender)
     receiver_name = network.get_host_name(receiver)
-<<<<<<< HEAD
     if len(route) == 2:
 
-        packet = encode(sender, receiver, REC_EPR, payload_type=CLASSICAL)
 
         q = host_sender.cqc.createEPR(receiver_name)
-        host_sender.add_epr(receiver, q)
+        q_id = host_sender.add_epr(receiver, q)
+        packet = encode(sender, receiver, REC_EPR, payload={'q_id': q_id}, payload_type=CLASSICAL)
+        
 
         network.send(packet)
     else:
@@ -222,15 +213,9 @@
 
         q2 = host_sender.get_epr(route[1])
         host_sender.add_epr(receiver, q2)
-=======
-    q = host_sender.cqc.createEPR(receiver_name)
-    q_id = host_sender.add_epr(receiver, q)
-    packet = encode(sender, receiver, REC_EPR, payload={'q_id': q_id}, payload_type=CLASSICAL)
-    network.send(packet)
->>>>>>> 867103ce
-
-
-def _rec_epr(sender, receiver, payload):
+
+
+def _rec_epr(sender, receiver):
     host_receiver = network.get_host(receiver)
     q = host_receiver.cqc.recvEPR()
     host_receiver.add_epr(sender, q, q_id=payload['q_id'])
